--- conflicted
+++ resolved
@@ -21,11 +21,8 @@
 
 pub mod errors;
 pub mod keystore;
-<<<<<<< HEAD
+pub mod tls_ext;
 mod pem;
-=======
-pub mod tls_ext;
->>>>>>> 9f2d9346
 
 /* --- types ------------------------------------------------------------------------------------ */
 
